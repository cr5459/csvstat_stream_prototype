--- conflicted
+++ resolved
@@ -59,18 +59,11 @@
 ```
 
 ## Manual Benchmarking
-<<<<<<< HEAD
-Automated compare mode removed. For ad‑hoc checks you can still manually time runs:
-```
-/usr/bin/time -v csvstat large.csv > /dev/null
-/usr/bin/time -v ./csvstat_stream.py --auto large.csv > /dev/null
-=======
 To do a quick comparison now:
 ```
 gtime -v csvstat large.csv > /dev/null
 gtime -v ./csvstat_stream.py --auto large.csv > /dev/null
 ./csvstat_stream.py --compare-csvstat large.csv
->>>>>>> b193f73f
 ```
 Replace `large.csv` with your dataset.
 
@@ -79,6 +72,7 @@
 - Progress reporting keeps a 5s moving window for rows/s smoothing.
 - Auto mode memory model uses sampled avg row size * row count * overhead factor (3x) vs RAM budget.
 - Buffer time projection samples initial chunk to estimate full parse time; if exceeding threshold, chooses STREAM early.
+- Compare mode runs 3 trials each and reports averages; csvstat runs exceeding 300s are DNF.
 
 ## License
 Prototype code for evaluation.